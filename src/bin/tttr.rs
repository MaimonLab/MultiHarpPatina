--- conflicted
+++ resolved
@@ -88,35 +88,21 @@
 
     let mut buf = vec![0u32; multi_harp_patina::TTREADMAX];
     while let Ok(x) = mh.ctc_status() {
-        if x {
-            break;
-        }
+        if !x {break;}
         // We'll time the read while we're at it
-<<<<<<< HEAD
         let time = std::time::Instant::now();
-=======
-
-        let time = std::time::Instant::now(); 
-
->>>>>>> 9e858937
         let n_reads = mh.read_fifo(&mut buf)
         .map_err(|e| {
             println!("Error reading FIFO: {:?}", e); return ();
         }).unwrap();
 
-<<<<<<< HEAD
+
         println!("Read {} records in {} us", n_reads, time.elapsed().as_micros());
-        
-
-=======
-        println!("Read time: {:?}", time.elapsed());
->>>>>>> 9e858937
         // Do something with the data,
         // send it to another thread,
         // send it to a friend,
         // write it to a file??
         /* - snip - */
-//        println!("Read {} records", n_reads);
     }
 
     mh.stop_measurement().map_err(|e| {
