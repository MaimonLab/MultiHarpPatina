--- conflicted
+++ resolved
@@ -4,11 +4,8 @@
 use crate::error::MultiHarpError;
 
 // Rust FFI for the MHLib
-<<<<<<< HEAD
-=======
 
 //#[link(name = "mhlib")]
->>>>>>> 2cf6fdc4
 #[allow(non_snake_case, dead_code)]
 #[cfg_attr(windows, link(name = "mhlib64", kind = "dylib"))]
 #[cfg_attr(unix, link(name = "mhlib", kind = "dylib"))]
